--- conflicted
+++ resolved
@@ -719,19 +719,12 @@
         },
         "tqdm": {
             "hashes": [
-<<<<<<< HEAD
                 "sha256:3d3f1470d26642e88bd3f73353cb6ff4c51ef7d5d7efef763238f4bc1f7e4e81",
                 "sha256:5ff3f5232b19fa4c5531641e480b7fad4598819f708a32eb815e6ea41c5fa313"
             ],
             "markers": "python_version >= '2.7' and python_version not in '3.0, 3.1, 3.2, 3.3'",
             "version": "==4.53.0"
-=======
-                "sha256:9ad44aaf0fc3697c06f6e05c7cf025dd66bc7bcb7613c66d85f4464c47ac8fad",
-                "sha256:ef54779f1c09f346b2b5a8e5c61f96fbcb639929e640e59f8cf810794f406432"
-            ],
-            "markers": "python_version >= '2.6' and python_version not in '3.0, 3.1, 3.2, 3.3'",
-            "version": "==4.51.0"
->>>>>>> 4ddc8051
+
         },
         "twine": {
             "hashes": [
@@ -787,19 +780,12 @@
         },
         "virtualenv": {
             "hashes": [
-<<<<<<< HEAD
                 "sha256:07cff122e9d343140366055f31be4dcd61fd598c69d11cd33a9d9c8df4546dd7",
                 "sha256:e0aac7525e880a429764cefd3aaaff54afb5d9f25c82627563603f5d7de5a6e5"
             ],
             "markers": "python_version >= '2.7' and python_version not in '3.0, 3.1, 3.2, 3.3'",
             "version": "==20.2.1"
-=======
-                "sha256:b0011228208944ce71052987437d3843e05690b2f23d1c7da4263fde104c97a2",
-                "sha256:b8d6110f493af256a40d65e29846c69340a947669eec8ce784fcf3dd3af28380"
-            ],
-            "markers": "python_version >= '2.7' and python_version not in '3.0, 3.1, 3.2, 3.3'",
-            "version": "==20.1.0"
->>>>>>> 4ddc8051
+
         },
         "webencodings": {
             "hashes": [

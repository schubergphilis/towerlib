--- conflicted
+++ resolved
@@ -104,17 +104,10 @@
         },
         "urllib3": {
             "hashes": [
-<<<<<<< HEAD
-                "sha256:2393a695cd12afedd0dcb26fe5d50d0cf248e5a66f75dbd89a3d4eb333a61af4",
-                "sha256:a637e5fae88995b256e3409dc4d52c2e2e0ba32c42a6365fee8bbd2238de3cfb"
-            ],
-            "version": "==1.24.3"
-=======
                 "sha256:b246607a25ac80bedac05c6f282e3cdaf3afb65420fd024ac94435cabe6e18d1",
                 "sha256:dbe59173209418ae49d485b87d1681aefa36252ee85884c31346debd19463232"
             ],
             "version": "==1.25.3"
->>>>>>> 24ea84da
         }
     },
     "develop": {
@@ -127,17 +120,10 @@
         },
         "astroid": {
             "hashes": [
-                "sha256:6560e1e1749f68c64a4b5dee4e091fce798d2f0d84ebe638cf0e0585a343acf4",
-                "sha256:b65db1bbaac9f9f4d190199bb8680af6f6f84fd3769a5ea883df8a91fe68b4c4"
-            ],
-            "version": "==2.2.5"
-        },
-        "attrs": {
-            "hashes": [
-                "sha256:69c0dbf2ed392de1cb5ec704444b08a5ef81680a61cb899dc08127123af36a79",
-                "sha256:f0b870f674851ecbfbbbd364d6b5cbdff9dcedbc7f3f5e18a6891057f21fe399"
-            ],
-            "version": "==19.1.0"
+                "sha256:292fa429e69d60e4161e7612cb7cc8fa3609e2e309f80c224d93a76d5e7b58be",
+                "sha256:c7013d119ec95eb626f7a2011f0b63d0c9a095df9ad06d8507b37084eada1a8d"
+            ],
+            "version": "==2.0.4"
         },
         "attrs": {
             "hashes": [
@@ -253,16 +239,6 @@
             "hashes": [
                 "sha256:18d82244ee114f543149c66a6e0c14e9c4f8a1044b5cdaadd0f82159d6a6ff59",
                 "sha256:929b7d63ec5b7d6b71b0fa5ac14e030b3f70b75747cef1b10da9b879fef15836"
-<<<<<<< HEAD
-            ],
-            "version": "==3.0.12"
-        },
-        "flake8": {
-            "hashes": [
-                "sha256:7253265f7abd8b313e3892944044a365e3f4ac3fcdcfb4298f55ee9ddf188ba0",
-                "sha256:c7841163e2b576d435799169b78703ad6ac1bbb0f199994fc05f700b2a90ea37"
-=======
->>>>>>> 24ea84da
             ],
             "version": "==3.0.12"
         },
@@ -425,10 +401,10 @@
         },
         "prospector": {
             "hashes": [
-                "sha256:aba551e53dc1a5a432afa67385eaa81d7b4cf4c162dc1a4d0ee00b3a0712ad90"
-            ],
-            "index": "pypi",
-            "version": "==1.1.7"
+                "sha256:877d8d361a5c0e04c8587718c22c5d671afcf814945c96b3e592836d772943fd"
+            ],
+            "index": "pypi",
+            "version": "==1.1.6.2"
         },
         "py": {
             "hashes": [
@@ -466,10 +442,10 @@
         },
         "pylint": {
             "hashes": [
-                "sha256:5d77031694a5fb97ea95e828c8d10fc770a1df6eb3906067aaed42201a8a6a09",
-                "sha256:723e3db49555abaf9bf79dc474c6b9e2935ad82230b10c1138a71ea41ac0fff1"
-            ],
-            "version": "==2.3.1"
+                "sha256:1d6d3622c94b4887115fe5204982eee66fdd8a951cf98635ee5caee6ec98c3ec",
+                "sha256:31142f764d2a7cd41df5196f9933b12b7ee55e73ef12204b648ad7e556c119fb"
+            ],
+            "version": "==2.1.1"
         },
         "pylint-celery": {
             "hashes": [
@@ -479,16 +455,16 @@
         },
         "pylint-django": {
             "hashes": [
-                "sha256:75c69d1ec2275918c37f175976da20e2f1e1e62e067098a685cd263ffa833dfd",
-                "sha256:c7cb6384ea7b33ea77052a5ae07358c10d377807390ef27b2e6ff997303fadb7"
-            ],
-            "version": "==2.0.10"
+                "sha256:5dc5f85caef2c5f9e61622b9cbd89d94edd3dcf546939b2974d18de4fa90d676",
+                "sha256:bf313f10b68ed915a34f0f475cc9ff8c7f574a95302beb48b79c5993f7efd84c"
+            ],
+            "version": "==2.0.2"
         },
         "pylint-flask": {
             "hashes": [
-                "sha256:f4d97de2216bf7bfce07c9c08b166e978fe9f2725de2a50a9845a97de7e31517"
-            ],
-            "version": "==0.6"
+                "sha256:8fcdbb7cbf13d8c2ac1f2230b2aa1c1b83bb3ca2bd8b76f95561cb8757a305ec"
+            ],
+            "version": "==0.5"
         },
         "pylint-plugin-utils": {
             "hashes": [
@@ -575,7 +551,6 @@
                 "sha256:ae3258c5249493cebe73cb4e18253a41ed69262484bad36fdb3efcb8ad8870bb",
                 "sha256:b52bf5833ed01c7b5c5fb73a7f71b3d98d48e9b9b8764236237bdc7ecae850fc"
             ],
-            "markers": "sys_platform != 'win32'",
             "version": "==1.12.14"
         },
         "six": {
@@ -609,12 +584,6 @@
         },
         "sphinxcontrib-applehelp": {
             "hashes": [
-<<<<<<< HEAD
-                "sha256:1501befb0fdf1d1c29a800fdbf4ef5dc5369377300ddbdd16d2cd40e54c6eefc",
-                "sha256:e02f717baf02d0b6c3dd62cf81232ffca4c9d5c331e03766982e3ff9f1d2bc3f"
-            ],
-            "version": "==1.1.2"
-=======
                 "sha256:edaa0ab2b2bc74403149cb0209d6775c96de797dfd5b5e2a71981309efab3897",
                 "sha256:fb8dee85af95e5c30c91f10e7eb3c8967308518e0f7488a2828ef7bc191d0d5d"
             ],
@@ -654,7 +623,6 @@
                 "sha256:db6615af393650bf1151a6cd39120c29abaf93cc60db8c48eb2dddbfdc3a9768"
             ],
             "version": "==1.1.3"
->>>>>>> 24ea84da
         },
         "toml": {
             "hashes": [
@@ -686,40 +654,12 @@
             "index": "pypi",
             "version": "==1.13.0"
         },
-        "typed-ast": {
-            "hashes": [
-                "sha256:18511a0b3e7922276346bcb47e2ef9f38fb90fd31cb9223eed42c85d1312344e",
-                "sha256:262c247a82d005e43b5b7f69aff746370538e176131c32dda9cb0f324d27141e",
-                "sha256:2b907eb046d049bcd9892e3076c7a6456c93a25bebfe554e931620c90e6a25b0",
-                "sha256:354c16e5babd09f5cb0ee000d54cfa38401d8b8891eefa878ac772f827181a3c",
-                "sha256:4e0b70c6fc4d010f8107726af5fd37921b666f5b31d9331f0bd24ad9a088e631",
-                "sha256:630968c5cdee51a11c05a30453f8cd65e0cc1d2ad0d9192819df9978984529f4",
-                "sha256:66480f95b8167c9c5c5c87f32cf437d585937970f3fc24386f313a4c97b44e34",
-                "sha256:71211d26ffd12d63a83e079ff258ac9d56a1376a25bc80b1cdcdf601b855b90b",
-                "sha256:95bd11af7eafc16e829af2d3df510cecfd4387f6453355188342c3e79a2ec87a",
-                "sha256:bc6c7d3fa1325a0c6613512a093bc2a2a15aeec350451cbdf9e1d4bffe3e3233",
-                "sha256:cc34a6f5b426748a507dd5d1de4c1978f2eb5626d51326e43280941206c209e1",
-                "sha256:d755f03c1e4a51e9b24d899561fec4ccaf51f210d52abdf8c07ee2849b212a36",
-                "sha256:d7c45933b1bdfaf9f36c579671fec15d25b06c8398f113dab64c18ed1adda01d",
-                "sha256:d896919306dd0aa22d0132f62a1b78d11aaf4c9fc5b3410d3c666b818191630a",
-                "sha256:ffde2fbfad571af120fcbfbbc61c72469e72f550d676c3342492a9dfdefb8f12"
-            ],
-            "markers": "implementation_name == 'cpython'",
-            "version": "==1.4.0"
-        },
         "urllib3": {
             "hashes": [
-<<<<<<< HEAD
-                "sha256:2393a695cd12afedd0dcb26fe5d50d0cf248e5a66f75dbd89a3d4eb333a61af4",
-                "sha256:a637e5fae88995b256e3409dc4d52c2e2e0ba32c42a6365fee8bbd2238de3cfb"
-            ],
-            "version": "==1.24.3"
-=======
                 "sha256:b246607a25ac80bedac05c6f282e3cdaf3afb65420fd024ac94435cabe6e18d1",
                 "sha256:dbe59173209418ae49d485b87d1681aefa36252ee85884c31346debd19463232"
             ],
             "version": "==1.25.3"
->>>>>>> 24ea84da
         },
         "virtualenv": {
             "hashes": [

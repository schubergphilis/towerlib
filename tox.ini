--- conflicted
+++ resolved
@@ -5,10 +5,6 @@
 
 [tox]
 envlist =  py37,
-<<<<<<< HEAD
-passenv = http_proxy HTTP_PROXY https_proxy HTTPS_PROXY no_proxy NO_PROXY ALIVE
-=======
->>>>>>> 8351084c
 
 [testenv]
 commands = ./setup.py nosetests --with-coverage --cover-tests --cover-html --cover-html-dir=test-output/coverage --with-html --html-file test-output/nosetests.html

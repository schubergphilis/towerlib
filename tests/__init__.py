--- conflicted
+++ resolved
@@ -46,19 +46,6 @@
 __email__ = '''<ctyfoxylos@schubergphilis.com>'''
 __status__ = '''Development'''  # "Prototype", "Development", "Production".
 
-<<<<<<< HEAD
-import betamax
-from betamax_serializers import pretty_json
-from .helpers import sanitize_record
-
-betamax.Betamax.register_serializer(pretty_json.PrettyJSONSerializer)
-
-with betamax.Betamax.configure() as config:
-    config.cassette_library_dir = 'tests/cassettes'
-    config.default_cassette_options['serialize_with'] = 'prettyjson'
-    config.before_record(callback=sanitize_record)
-
-=======
 
 def b64_string(input_string):
     """Return a base64 encoded string (not bytes) from input_string."""
@@ -87,5 +74,4 @@
 
 
 if platform == "darwin":  # Work around issue with betamax on OS X
-    socket.gethostbyname = lambda x: "127.0.0.1"
->>>>>>> 8351084c
+    socket.gethostbyname = lambda x: "127.0.0.1"